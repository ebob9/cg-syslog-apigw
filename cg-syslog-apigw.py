--- conflicted
+++ resolved
@@ -41,11 +41,8 @@
 TIME_BETWEEN_LOGIN_ATTEMPTS = 300  # seconds
 TIME_BETWEEN_IDNAME_REFRESH = 48 # hours
 REFRESH_LOGIN_TOKEN_INTERVAL = 7  # hours
-<<<<<<< HEAD
+
 SYSLOG_GW_VERSION = "1.2.3"
-=======
-SYSLOG_GW_VERSION = "1.2.2"
->>>>>>> 8bc1a7dd
 EMIT_TCP_SYSLOG = False
 SYSLOG_DATE_FORMAT = '%b %d %H:%M:%S'
 RFC5424 = False
